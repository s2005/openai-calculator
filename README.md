# OpenAI Calculator

A simple calculator that uses OpenAI's function calling to process mathematical expressions and return results in JSON format.

## Setup

1. Clone this repository:
   ```bash
   git clone https://github.com/s2005/openai-calculator.git
   cd openai-calculator
   ```

2. Set up a virtual environment:

   ### On Linux/macOS:
   ```bash
   # Create virtual environment
   python3 -m venv venv

   # Activate virtual environment
   source venv/bin/activate   # For bash/zsh
   # OR
   . venv/bin/activate       # Alternative method
   ```

   ### On Windows:
   ```powershell
   # Create virtual environment
   python -m venv venv

   # Activate virtual environment
<<<<<<< HEAD
   .\venv\Scripts\activate    # For PowerShell
   # OR
   venv\Scripts\activate.bat  # For Command Prompt
=======
   .\\venv\\Scripts\\activate    # For PowerShell
   # OR
   venv\\Scripts\\activate.bat  # For Command Prompt
>>>>>>> cfb85edf
   ```

3. Install the requirements:
   ```bash
   pip install -r requirements.txt
   ```

4. Copy `.env.template` to `.env` and add your OpenAI API key:
   ```bash
   cp .env.template .env
   # Edit .env and add your OpenAI API key
   ```

   Note: On Windows, you can copy the file using:
   ```powershell
   copy .env.template .env
   ```

## Usage

Basic usage:
```bash
python calculator.py "2 + 2"
```

With optional parameters:
```bash
python calculator.py --model gpt-4 --temperature 0.2 "23 * 45"
```

### Command Line Arguments

- `expression`: The mathematical expression to evaluate (required)
- `--model`: OpenAI model to use (default: gpt-3.5-turbo)
- `--temperature`: Temperature for response generation (default: 0.0)

### Example Output

```json
{
  "expression": "2 + 2",
  "result": 4,
  "operation_type": "addition"
}
```

## Error Handling

If an error occurs, the output will be in the following format:
```json
{
  "error": "error message",
  "expression": "original expression",
  "status": "failed"
}
```

## Requirements

- Python 3.6+
- OpenAI API key
- Required packages (see requirements.txt):
  - openai>=1.0.0
  - python-dotenv>=0.19.0
  - argparse>=1.4.0<|MERGE_RESOLUTION|>--- conflicted
+++ resolved
@@ -29,15 +29,9 @@
    python -m venv venv
 
    # Activate virtual environment
-<<<<<<< HEAD
-   .\venv\Scripts\activate    # For PowerShell
-   # OR
-   venv\Scripts\activate.bat  # For Command Prompt
-=======
    .\\venv\\Scripts\\activate    # For PowerShell
    # OR
    venv\\Scripts\\activate.bat  # For Command Prompt
->>>>>>> cfb85edf
    ```
 
 3. Install the requirements:
